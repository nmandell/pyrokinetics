from numpy import sqrt
import numpy as np


class Equilibrium:
    """
    Partially adapted from equilibrium option developed by
    B. Dudson in FreeGS

    Equilibrium object containing

    R
    Z
    Psi(R,Z)
    q (Psi)
    f (Psi)
    ff'(Psi)
    B
    Bp
    get_b_toroidal
    """

    def __init__(self, eq_file=None, eq_type=None, **kwargs):

        self.eq_file = eq_file
        self.eq_type = eq_type

        self.nr = None
        self.nz = None
        self.psi = None
        self.psi_RZ = None
        self.pressure = None
        self.p_prime = None
        self.f_psi = None
        self.ff_prime = None
        self.q = None
        self.Bp = None
        self.Bt = None
        self.a_minor = None
        self.current = None
        self.rho = None
        self.R_major = None

        if self.eq_file is not None:
            if self.eq_type == "GEQDSK":
                self.read_geqdsk(**kwargs)
            elif self.eq_type == "TRANSP":
                self.read_transp_cdf(**kwargs)
            elif self.eq_type is None:
                raise ValueError("Please specify the type of equilibrium")
            else:
                raise NotImplementedError(
                    f"Equilibrium type {self.eq_type} not yet implemented"
                )

    def get_b_radial(self, R, Z):

        b_radial = -1 / R * self.psi_RZ(R, Z, dy=1, grid=False)

        return b_radial

    def get_b_vertical(self, R, Z):

        b_vertical = 1 / R * self.psi_RZ(R, Z, dx=1, grid=False)

        return b_vertical

    def get_b_poloidal(self, R, Z):

        b_radial = self.get_b_radial(R, Z)
        b_vertical = self.get_b_vertical(R, Z)

        b_poloidal = sqrt(b_radial ** 2 + b_vertical ** 2)

        return b_poloidal

    def get_b_toroidal(self, R, Z):

        psi = self.psi_RZ(R, Z, grid=False)

        psi_n = (psi - self.psi_axis) / (self.psi_bdry - self.psi_axis)
        f = self.f_psi(psi_n)

        b_tor = f / R

        return b_tor

    def read_geqdsk(self, psi_n_lcfs=1.0):
        """

        Read in GEQDSK file and populates Equilibrium object

        """

        from freegs import _geqdsk
        from scipy.interpolate import InterpolatedUnivariateSpline, RectBivariateSpline
        from numpy import linspace

        with open(self.eq_file) as f:
            gdata = _geqdsk.read(f)

        # Assign gdata to Equilibriun object

        self.nr = gdata["nx"]
        self.nz = gdata["ny"]

        psi_RZ = gdata["psi"]
        self.bcentr = gdata["bcentr"]

        self.psi_axis = gdata["simagx"]
        self.psi_bdry = gdata["sibdry"]

        self.R_axis = gdata["rmagx"]
        self.Z_axis = gdata["zmagx"]

        psi_n = linspace(0.0, psi_n_lcfs, self.nr)

        # Set up 1D profiles as interpolated functions
        self.f_psi = InterpolatedUnivariateSpline(psi_n, gdata["fpol"])

        self.ff_prime = InterpolatedUnivariateSpline(psi_n, gdata["ffprime"])

        self.q = InterpolatedUnivariateSpline(psi_n, gdata["qpsi"])

        self.pressure = InterpolatedUnivariateSpline(psi_n, gdata["pres"])

        self.p_prime = self.pressure.derivative()

        # Set up 2D psi_RZ grid
        self.R = linspace(gdata["rleft"], gdata["rleft"] + gdata["rdim"], self.nr)

        self.Z = linspace(
            gdata["zmid"] - gdata["zdim"] / 2,
            gdata["zmid"] + gdata["zdim"] / 2,
            self.nz,
        )

        self.psi_RZ = RectBivariateSpline(self.R, self.Z, psi_RZ)

        rho = psi_n * 0.0
        R_major = psi_n * 0.0

        for i, i_psiN in enumerate(psi_n[1:]):

            surface_R, surface_Z = self.get_flux_surface(psi_n=i_psiN)

            rho[i + 1] = (max(surface_R) - min(surface_R)) / 2
            R_major[i + 1] = (max(surface_R) + min(surface_R)) / 2

        self.lcfs_R = surface_R
        self.lcfs_Z = surface_Z

        self.a_minor = rho[-1]

        rho = rho / rho[-1]

        R_major[0] = R_major[1] + psi_n[1] * (R_major[2] - R_major[1]) / (
            psi_n[2] - psi_n[1]
        )

        self.rho = InterpolatedUnivariateSpline(psi_n, rho)

        self.R_major = InterpolatedUnivariateSpline(psi_n, R_major)

    def read_transp_cdf(self, time=-1):
        """

        Read in TRANSP netCDF and populates Equilibrium object

        """

        import netCDF4 as nc
        import numpy as np
        from scipy.interpolate import (
            RBFInterpolator,
            InterpolatedUnivariateSpline,
            RectBivariateSpline,
        )

        data = nc.Dataset(self.eq_file)

        nr = len(data["XB"][-1, :])

        time_cdf = data["TIME3"][:]

        if isinstance(time, int):
            itime = time
        elif isinstance(time, float):
            itime = np.argmin(abs(time_cdf - time))
        else:
            raise ValueError("time input needs to be float or int")

        ntheta = 256
        theta = np.linspace(0, 2 * np.pi, ntheta)
        theta = theta[:, np.newaxis]

        # Calculate flux surfaces from moments up to 17
        R_mom_cos = np.empty((17, ntheta, nr))
        R_mom_sin = np.empty((17, ntheta, nr))
        Z_mom_cos = np.empty((17, ntheta, nr))
        Z_mom_sin = np.empty((17, ntheta, nr))

        for i in range(len(R_mom_cos)):
            try:
                R_mom_cos[i, :, :] = (
                    np.cos(i * theta) * data[f"RMC{i:02d}"][itime, :] * 1e-2
                )
            except IndexError:
                break
            Z_mom_cos[i, :, :] = (
                np.cos(i * theta) * data[f"YMC{i:02d}"][itime, :] * 1e-2
            )
            if i == 0:
                R_mom_sin[i, :, :] = 0.0
                Z_mom_sin[i, :, :] = 0.0
            else:
                R_mom_sin[i, :, :] = (
                    np.sin(i * theta) * data[f"RMS{i:02d}"][itime, :] * 1e-2
                )
                Z_mom_sin[i, :, :] = (
                    np.sin(i * theta) * data[f"YMS{i:02d}"][itime, :] * 1e-2
                )

        Rsur = np.sum(R_mom_cos, axis=0) + np.sum(R_mom_sin, axis=0)
        Zsur = np.sum(Z_mom_cos, axis=0) + np.sum(Z_mom_sin, axis=0)

        psi_axis = data["PSI0_TR"][itime]
        psi_bdry = data["PLFLXA"][itime]

        current = data["PCUR"][itime]

        # Load in 1D profiles
        q = data["Q"][itime, :]
        press = data["PMHD_IN"][itime, :]

        # F is on a different grid and need to remove duplicated HFS points
        psi_rmajm = data["PLFMP"][itime, :]
        rmajm_ax = np.argmin(psi_rmajm)
        psi_n_rmajm = psi_rmajm[rmajm_ax:] / psi_rmajm[-1]

        # f = (Bt / |B|) * |B| *  R
        f = (
            data["FBTX"][itime, rmajm_ax:]
            * data["BTX"][itime, rmajm_ax:]
            * data["RMAJM"][itime, rmajm_ax:]
            * 1e-2
        )

        psi = data["PLFLX"][itime, :]
        psi_n = psi / psi[-1]

        rbdry = Rsur[:, -1]
        zbdry = Zsur[:, -1]

        Rmin = min(rbdry)
        Rmax = max(rbdry)
        Zmin = min(zbdry)
        Zmax = max(zbdry)

        Rgrid = np.linspace(Rmin, Rmax, nr)
        Zgrid = np.linspace(Zmin, Zmax, nr)

        # Set up 1D profiles

        # Using interpolated splines
        q_interp = InterpolatedUnivariateSpline(psi_n, q)
        press_interp = InterpolatedUnivariateSpline(psi_n, press)
        f_interp = InterpolatedUnivariateSpline(psi_n_rmajm, f)
        f2_interp = InterpolatedUnivariateSpline(psi_n_rmajm, f ** 2)
        ffprime_interp = f2_interp.derivative()

        # Set up 2D profiles
        # Re-map from R(theta, psi), Z (theta, psi) to psi(R, Z)
        Rmesh, Zmesh = np.meshgrid(Rgrid, Zgrid)
        Rmesh_flat = np.ravel(Rmesh)
        Zmesh_flat = np.ravel(Zmesh)

        Rflat = np.ravel(Rsur.T)
        Zflat = np.ravel(Zsur.T)
        psiflat = np.repeat(psi, ntheta)

        RZflat = np.stack([Rflat, Zflat], -1)
        RZmesh_flat = np.stack([Rmesh_flat, Zmesh_flat], -1)

        # Interpolate using flat data
        psiRZ_interp = RBFInterpolator(RZflat, psiflat, kernel="cubic")

        # Map data to new grid and reshape
        psiRZ_data = np.reshape(psiRZ_interp(RZmesh_flat), np.shape(Rmesh)).T

        # Load in Eq object
        self.psi = psi

        # Set up 1D profiles as interpolated functions
        self.f_psi = f_interp

        self.ff_prime = ffprime_interp

        self.q = q_interp

        self.pressure = press_interp

        self.p_prime = self.pressure.derivative()

        # Set up 2D psi_RZ grid
        self.R = Rgrid

        self.Z = Zgrid

        self.psi_RZ = RectBivariateSpline(self.R, self.Z, psiRZ_data)

        rho = (np.max(Rsur, axis=0) - np.min(Rsur, axis=0)) / 2
        R_major = (np.max(Rsur, axis=0) + np.min(Rsur, axis=0)) / 2

        self.lcfs_R = rbdry
        self.lcfs_Z = zbdry

        self.a_minor = rho[-1]
        self.current = current
        self.psi_axis = psi_axis
        self.psi_bdry = psi_bdry

        rho = rho / rho[-1]

        R_major[0] = R_major[1] + psi_n[1] * (R_major[2] - R_major[1]) / (
            psi_n[2] - psi_n[1]
        )

        self.rho = InterpolatedUnivariateSpline(psi_n, rho)
        self.R_major = InterpolatedUnivariateSpline(psi_n, R_major)

    def get_flux_surface(self, psi_n):

        import matplotlib as mpl
        import matplotlib.pyplot as plt
<<<<<<< HEAD

        original_backend = mpl.get_backend()
        mpl.use("Agg")
=======
>>>>>>> 112bf969

        if psi_n > 1.0 or psi_n < 0.0:
            raise ValueError("You must have 0.0 <= psi_n <= 1.0")

        # Generate 2D mesh of normalised psi
        psi_2d = np.transpose(self.psi_RZ(self.R, self.Z))

        psin_2d = (psi_2d - self.psi_axis) / (self.psi_bdry - self.psi_axis)

        # Returns a list of list of contours for psi_n, resets backend to original value
        original_backend = mpl.get_backend()
        mpl.use("Agg")

        con = plt.contour(self.R, self.Z, psin_2d, levels=[0, psi_n])

        mpl.use(original_backend)

        paths = con.collections[1].get_paths()

        if psi_n == 1.0:
            if len(paths) == 0:
                raise ValueError(
                    "PsiN=1.0 for LCFS isn't well defined. Try lowering psi_n_lcfs"
                )
            elif len(paths) > 1:
                paths = [np.concatenate([path for path in paths])]

        # Find smallest path integral to find closed loop
        closest_path = np.argmin(
            [
                np.mean(
                    np.sqrt(
                        (path.vertices[:, 0] - self.R_axis) ** 2
                        + (path.vertices[:, 1] - self.Z_axis) ** 2
                    )
                )
                for path in paths
            ]
        )

        path = paths[closest_path]

        R_con, Z_con = path.vertices[:, 0], path.vertices[:, 1]

        # Start from OMP
        Z_con = np.flip(np.roll(Z_con, -np.argmax(R_con) - 1))
        R_con = np.flip(np.roll(R_con, -np.argmax(R_con) - 1))

        mpl.use(original_backend)
        return R_con, Z_con

    def generate_local(
        self,
        geometry_type=None,
    ):

        raise NotImplementedError<|MERGE_RESOLUTION|>--- conflicted
+++ resolved
@@ -333,12 +333,6 @@
 
         import matplotlib as mpl
         import matplotlib.pyplot as plt
-<<<<<<< HEAD
-
-        original_backend = mpl.get_backend()
-        mpl.use("Agg")
-=======
->>>>>>> 112bf969
 
         if psi_n > 1.0 or psi_n < 0.0:
             raise ValueError("You must have 0.0 <= psi_n <= 1.0")
