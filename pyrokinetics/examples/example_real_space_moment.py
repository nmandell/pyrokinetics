--- conflicted
+++ resolved
@@ -27,8 +27,6 @@
     .sel(kx=energy.kx[1:])
 )
 
-<<<<<<< HEAD
-
 # Does inverse FFT (c2c along kx, c2r along ky)
 rs_energy = xrft.ifft(energy, real_dim='ky')
 
@@ -36,7 +34,6 @@
 x = np.linspace(-1/2, 1/2, nx) * length
 
 rs_energy = rs_energy.assign_coords(freq_kx=x)
-
 rs_energy.plot(x='freq_kx')
 plt.xlabel('$x$')
 plt.ylabel(r'$y$')
@@ -47,63 +44,15 @@
 rs_energy.mean(dim='freq_ky').plot(x='freq_kx')
 plt.xlabel('$x$')
 plt.title(r'$\delta E_e$')
-=======
-rs_energy = np.real(xrft.fft(energy))
-rs_energy.plot(x="freq_kx")
-plt.xlabel("$x$")
-plt.ylabel(r"$y$")
-plt.title(r"$\delta E_e$")
 plt.grid()
 plt.show()
 
-
-gradT = energy * energy.kx * 1j
-rs_gradT = a_lte - np.real(xrft.fft(gradT)).mean(dim="freq_ky")
-rs_gradT.plot()
-plt.xlabel("$x$")
-plt.ylabel(r"$\omega_{Te}^{eff}$")
->>>>>>> 48f55787
-plt.grid()
-plt.show()
-
-
-<<<<<<< HEAD
 gradT = energy * energy.kx * 1j
 rs_gradT = a_lte - xrft.ifft(gradT, real_dim='ky').mean(dim='freq_ky')
-
 rs_gradT = rs_gradT.assign_coords(freq_kx=x)
 rs_gradT.plot()
 plt.vlines([-Delta, 0.0, Delta], ymin=min(rs_gradT.data), ymax=max(rs_gradT.data))
 plt.xlabel('$x$')
 plt.ylabel(r'$\omega_{Te}^{eff}$')
 plt.grid()
-plt.show()
-=======
-# Include -ky in FFT
-# Flip in kx, set ky -> -ky and take conjugate
-energy_flip = energy.copy()
-energy_flip = energy_flip.assign_coords(ky=-energy_flip.ky).assign_coords(
-    kx=-energy_flip.kx
-)
-energy_flip = energy_flip.reindex(
-    ky=energy_flip.ky[::-1], kx=energy_flip.kx[::-1]
-).where(energy_flip.ky != -0.0, drop=True)
-energy_full = xr.concat([np.conj(energy_flip), energy], dim="ky")
-
-
-rs_energy = np.real(xrft.fft(energy_full)) * 0.5
-rs_energy.plot(x="freq_kx")
-plt.show()
-
-
-gradT = energy_full * energy_full.kx * 1j
-rs_gradT = a_lte - np.real(xrft.fft(gradT).mean(dim="freq_ky"))
-rs_gradT.plot()
-plt.xlabel("$x$")
-plt.ylabel(r"$\omega_{Te}^{eff}$")
-plt.grid()
-plt.show()
-
-np.real(energy_full).plot()
-plt.show()
->>>>>>> 48f55787
+plt.show()